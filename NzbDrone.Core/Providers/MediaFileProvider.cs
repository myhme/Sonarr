﻿using System;
using System.Collections.Generic;
using System.IO;
using System.Linq;
using MvcMiniProfiler;
using Ninject;
using NLog;
using NzbDrone.Core.Helpers;
using NzbDrone.Core.Model.Notification;
using NzbDrone.Core.Providers.Core;
using NzbDrone.Core.Repository;
using NzbDrone.Core.Repository.Quality;
using SubSonic.Repository;

namespace NzbDrone.Core.Providers
{
    public class MediaFileProvider
    {
        private static readonly Logger Logger = LogManager.GetCurrentClassLogger();
        private static readonly string[] MediaExtentions = new[] { ".mkv", ".avi", ".wmv", ".mp4" };
        private readonly DiskProvider _diskProvider;
        private readonly EpisodeProvider _episodeProvider;
        private readonly SeriesProvider _seriesProvider;
        private readonly IRepository _repository;
        private readonly ConfigProvider _configProvider;

        [Inject]
        public MediaFileProvider(IRepository repository, DiskProvider diskProvider,
                                 EpisodeProvider episodeProvider, SeriesProvider seriesProvider,
                                 ConfigProvider configProvider)
        {
            _repository = repository;
            _diskProvider = diskProvider;
            _episodeProvider = episodeProvider;
            _seriesProvider = seriesProvider;
            _configProvider = configProvider;
        }

        public MediaFileProvider() { }

        /// <summary>
        ///   Scans the specified series folder for media files
        /// </summary>
        /// <param name = "series">The series to be scanned</param>
        public virtual List<EpisodeFile> Scan(Series series)
        {
            var mediaFileList = GetMediaFileList(series.Path);
            var fileList = new List<EpisodeFile>();

            foreach (var filePath in mediaFileList)
            {
                var file = ImportFile(series, filePath);
                if (file != null)
                    fileList.Add(file);
            }

            series.LastDiskSync = DateTime.Now;
            _seriesProvider.UpdateSeries(series);

            return fileList;
        }

        public virtual EpisodeFile ImportFile(Series series, string filePath)
        {
            Logger.Trace("Importing file to database [{0}]", filePath);

            try
            {
                var size = _diskProvider.GetSize(filePath);

                //If Size is less than 50MB and contains sample. Check for Size to ensure its not an episode with sample in the title
                if (size < 40000000 && filePath.ToLower().Contains("sample"))
                {
                    Logger.Trace("[{0}] appears to be a sample. skipping.", filePath);
                    return null;
                }

                //Check to see if file already exists in the database
                if (!_repository.Exists<EpisodeFile>(e => e.Path == Parser.NormalizePath(filePath)))
                {
                    var parseResult = Parser.ParseEpisodeInfo(filePath);

                    if (parseResult == null)
                        return null;

                    parseResult.CleanTitle = series.Title;//replaces the nasty path as title to help with logging

                    //Stores the list of episodes to add to the EpisodeFile
                    var episodes = new List<Episode>();

                    //Check for daily shows
                    if (parseResult.EpisodeNumbers == null)
                    {
                        var episode = _episodeProvider.GetEpisode(series.SeriesId, parseResult.AirDate.Date);

                        if (episode != null)
                        {
                            episodes.Add(episode);
                        }
                        else
                        {
                            Logger.Warn("Unable to find [{0}] in the database.[{1}]", parseResult, filePath);
                        }
                    }
                    else
                    {
                        foreach (var episodeNumber in parseResult.EpisodeNumbers)
                        {
                            var episode = _episodeProvider.GetEpisode(series.SeriesId, parseResult.SeasonNumber,
                                                                      episodeNumber);

                            if (episode != null)
                            {
                                episodes.Add(episode);
                            }
                            else
                            {
                                Logger.Warn("Unable to find [{0}] in the database.[{1}]", parseResult, filePath);
                            }
                        }
                    }

                    //Return null if no Episodes exist in the DB for the parsed episodes from file
                    if (episodes.Count <= 0)
                        return null;

                    var episodeFile = new EpisodeFile();
                    episodeFile.DateAdded = DateTime.Now;
                    episodeFile.SeriesId = series.SeriesId;
                    episodeFile.Path = Parser.NormalizePath(filePath);
                    episodeFile.Size = size;
                    episodeFile.Quality = parseResult.Quality.QualityType;
                    episodeFile.Proper = parseResult.Quality.Proper;
                    episodeFile.SeasonNumber = parseResult.SeasonNumber;
                    var fileId = (int)_repository.Add(episodeFile);

                    //This is for logging + updating the episodes that are linked to this EpisodeFile
                    string episodeList = String.Empty;
                    foreach (var ep in episodes)
                    {
                        ep.EpisodeFileId = fileId;
                        _episodeProvider.UpdateEpisode(ep);
                        episodeList += String.Format(", {0}", ep.EpisodeId).Trim(' ', ',');
                    }
                    Logger.Trace("File {0}:{1} attached to episode(s): '{2}'", episodeFile.EpisodeFileId, filePath,
                                 episodeList);

                    return episodeFile;
                }

                Logger.Trace("[{0}] already exists in the database. skipping.", filePath);
            }
            catch (Exception ex)
            {
                Logger.ErrorException("An error has occurred while importing file " + filePath, ex);
                throw;
            }
            return null;
        }

        /// <summary>
        ///   Removes files that no longer exist from the database
        /// </summary>
        /// <param name = "files">list of files to verify</param>
        public virtual void CleanUp(List<EpisodeFile> files)
        {
            //TODO: remove orphaned files. in files table but not linked to from episode table.
            foreach (var episodeFile in files)
            {
                if (!_diskProvider.FileExists(episodeFile.Path))
                {
                    Logger.Trace("File {0} no longer exists on disk. removing from database.", episodeFile.Path);

                    //Set the EpisodeFileId for each episode attached to this file to 0
                    foreach (var episode in episodeFile.Episodes)
                    {
                        episode.EpisodeFileId = 0;
                        _episodeProvider.UpdateEpisode(episode);
                    }

                    //Delete it from the DB
                    _repository.Delete<EpisodeFile>(episodeFile.EpisodeFileId);
                }
            }
        }

        public virtual void Update(EpisodeFile episodeFile)
        {
            _repository.Update(episodeFile);
        }

        public virtual EpisodeFile GetEpisodeFile(int episodeFileId)
        {
            return _repository.Single<EpisodeFile>(episodeFileId);
        }

        public virtual List<EpisodeFile> GetEpisodeFiles()
        {
            return _repository.All<EpisodeFile>().ToList();
        }

        public virtual IEnumerable<EpisodeFile> GetSeriesFiles(int seriesId)
        {
            return _repository.All<EpisodeFile>().Where(c => c.SeriesId == seriesId);
        }

        public virtual Tuple<int, int> GetEpisodeFilesCount(int seriesId)
        {
<<<<<<< HEAD
            using (MiniProfiler.Current.Step("GetEpisodeFilesCount:" + seriesId))
            {
                var allEpisodes = _episodeProvider.GetEpisodeBySeries(seriesId);

                var episodeTotal = allEpisodes.Where(e => !e.Ignored && e.AirDate <= DateTime.Today && e.AirDate.Year > 1900).ToList();
                var avilableEpisodes = episodeTotal.Where(e => e.EpisodeFileId > 0).ToList();

                return new Tuple<int, int>(avilableEpisodes.Count, episodeTotal.Count);
            }
=======
            var allEpisodes = _episodeProvider.GetEpisodeBySeries(seriesId).ToList();

            var episodeTotal = allEpisodes.Where(e => !e.Ignored && e.AirDate <= DateTime.Today && e.AirDate.Year > 1900).ToList();
            var avilableEpisodes = episodeTotal.Where(e => e.EpisodeFileId > 0).ToList();

            return new Tuple<int, int>(avilableEpisodes.Count, episodeTotal.Count);
>>>>>>> 93340f7d
        }

        private List<string> GetMediaFileList(string path)
        {
            Logger.Debug("Scanning '{0}' for episodes", path);

            var filesOnDisk = _diskProvider.GetFiles(path, "*.*", SearchOption.AllDirectories);

            var mediaFileList = filesOnDisk.Where(c => MediaExtentions.Contains(Path.GetExtension(c).ToLower())).ToList();

            Logger.Debug("{0} media files were found in {1}", mediaFileList.Count, path);
            return mediaFileList;
        }

        public virtual List<EpisodeFile> ImportNewFiles(string path, Series series)
        {
            var result = new List<EpisodeFile>();

            //Get all the files except those that are considered samples
            var files = GetMediaFileList(path).Where(f => _diskProvider.GetSize(f) > 40000000 || !f.ToLower().Contains("sample")).ToList();

            foreach (var file in files)
            {
                try
                {
                    //Parse the filename
                    var parseResult = Parser.ParseEpisodeInfo(Path.GetFileName(file));
                    parseResult.Series = series;
                    parseResult.Episodes = _episodeProvider.GetEpisodes(parseResult);

                    if (parseResult.Episodes.Count == 0)
                    {
                        Logger.Error("File '{0}' contains invalid episode information, skipping import", file);
                        continue;
                    }

                    var ext = _diskProvider.GetExtension(file);
                    var filename = GetNewFilename(parseResult.Episodes, series.Title, parseResult.Quality.QualityType) + ext;
                    var folder = series.Path + Path.DirectorySeparatorChar;
                    if (_configProvider.UseSeasonFolder)
                        folder += _configProvider.SeasonFolderFormat
                                    .Replace("%0s", parseResult.SeasonNumber.ToString("00"))
                                    .Replace("%s", parseResult.SeasonNumber.ToString())
                                    + Path.DirectorySeparatorChar;

                    _diskProvider.CreateDirectory(folder);

                    //Get a list of episodeFiles that we need to delete and cleanup
                    var episodeFilesToClean = new List<EpisodeFile>();

                    foreach (var episode in parseResult.Episodes)
                    {
                        if (episode.EpisodeFileId > 0)
                            episodeFilesToClean.Add(episode.EpisodeFile);
                    }

                    if (episodeFilesToClean.Count != episodeFilesToClean.Where(e => parseResult.Quality.QualityType >= e.Quality).Count())
                    {
                        Logger.Debug("Episode isn't an upgrade for all episodes in file: [{0}]. Skipping.", file);
                        continue;
                    }

                    //Delete the files and then cleanup!
                    foreach (var e in episodeFilesToClean)
                    {
                        if (_diskProvider.FileExists(e.Path))
                            _diskProvider.DeleteFile(e.Path);
                    }

                    CleanUp(episodeFilesToClean);

                    //Move the file
                    _diskProvider.RenameFile(file, folder + filename);

                    //Import into DB
                    result.Add(ImportFile(series, folder + filename));
                }

                catch (Exception ex)
                {
                    Logger.WarnException("Error importing new download: " + file, ex);
                }
            }

            //If we have imported all the non-sample files, delete the folder, requires a minimum of 1 file to be imported.
            if (files.Count() > 0 && files.Count() == result.Count)
            {
                Logger.Debug("All non-sample files have been processed, deleting folder: {0}", path);
                _diskProvider.DeleteFolder(path, true);
            }

            return result;
        }

        public virtual string GetNewFilename(IList<Episode> episodes, string seriesName, QualityTypes quality)
        {
            var separatorStyle = EpisodeSortingHelper.GetSeparatorStyle(_configProvider.SeparatorStyle);
            var numberStyle = EpisodeSortingHelper.GetNumberStyle(_configProvider.NumberStyle);
            var useSeriesName = _configProvider.SeriesName;
            var useEpisodeName = _configProvider.EpisodeName;
            var replaceSpaces = _configProvider.ReplaceSpaces;
            var appendQuality = _configProvider.AppendQuality;

            var title = String.Empty;

            if (episodes.Count == 1)
            {
                if (useSeriesName)
                {
                    title += seriesName;
                    title += separatorStyle.Pattern;
                }

                title += numberStyle.Pattern.Replace("%s", String.Format("{0}", episodes[0].SeasonNumber))
                                .Replace("%0s", String.Format("{0:00}", episodes[0].SeasonNumber))
                                .Replace("%0e", String.Format("{0:00}", episodes[0].EpisodeNumber));

                if (useEpisodeName)
                {
                    title += separatorStyle.Pattern;
                    title += episodes[0].Title;
                }

                if (appendQuality)
                    title += String.Format(" [{0}]", quality);

                if (replaceSpaces)
                    title = title.Replace(' ', '.');

                Logger.Debug("New File Name is: {0}", title);
                return title;
            }

            var multiEpisodeStyle = EpisodeSortingHelper.GetMultiEpisodeStyle(_configProvider.MultiEpisodeStyle);

            if (useSeriesName)
            {
                title += seriesName;
                title += separatorStyle.Pattern;
            }

            title += numberStyle.Pattern.Replace("%s", String.Format("{0}", episodes[0].SeasonNumber))
                                .Replace("%0s", String.Format("{0:00}", episodes[0].SeasonNumber))
                                .Replace("%0e", String.Format("{0:00}", episodes[0].EpisodeNumber));

            var numbers = String.Empty;
            var episodeNames = episodes[0].Title;

            for (int i = 1; i < episodes.Count; i++)
            {
                var episode = episodes[i];

                if (multiEpisodeStyle.Name == "Duplicate")
                {
                    numbers += separatorStyle.Pattern + numberStyle.Pattern.Replace("%s", String.Format("{0}", episode.SeasonNumber))
                                .Replace("%0s", String.Format("{0:00}", episode.SeasonNumber))
                                .Replace("%0e", String.Format("{0:00}", episode.EpisodeNumber));
                }
                else
                {
                    numbers += multiEpisodeStyle.Pattern.Replace("%s", String.Format("{0}", episode.SeasonNumber))
                                .Replace("%0s", String.Format("{0:00}", episode.SeasonNumber))
                                .Replace("%0e", String.Format("{0:00}", episode.EpisodeNumber))
                                .Replace("%x", numberStyle.EpisodeSeparator)
                                .Replace("%p", separatorStyle.Pattern);
                }

                episodeNames += String.Format(" + {0}", episode.Title);
            }

            title += numbers;

            if (useEpisodeName)
            {
                episodeNames = episodeNames.TrimEnd(' ', '+');

                title += separatorStyle.Pattern;
                title += episodeNames;
            }

            if (appendQuality)
                title += String.Format(" [{0}]", quality);

            if (replaceSpaces)
                title = title.Replace(' ', '.');

            Logger.Debug("New File Name is: {0}", title);
            return title;
        }

        public virtual bool RenameEpisodeFile(int episodeFileId, ProgressNotification notification)
        {
            var episodeFile = GetEpisodeFile(episodeFileId);

            if (episodeFile == null)
                return false;

            try
            {
                notification.CurrentMessage = String.Format("Renaming '{0}'", episodeFile.Path);

                var series = _seriesProvider.GetSeries(episodeFile.SeriesId);
                var folder = new FileInfo(episodeFile.Path).DirectoryName;
                var episodes = _episodeProvider.EpisodesByFileId(episodeFileId);
                var ext = _diskProvider.GetExtension(episodeFile.Path);

                var newFileName = GetNewFilename(episodes, series.Title, episodeFile.Quality);

                var newFile = folder + Path.DirectorySeparatorChar + newFileName + ext;

                //Do the rename
                _diskProvider.RenameFile(episodeFile.Path, newFile);

                //Update the filename in the DB
                episodeFile.Path = newFile;
                Update(episodeFile);

                notification.CurrentMessage = String.Format("Finished Renaming '{0}'", newFile);
            }

            catch (Exception e)
            {
                notification.CurrentMessage = String.Format("Failed to Rename '{0}'", episodeFile.Path);
                Logger.ErrorException("An error has occurred while renaming episode: " + episodeFile.Path, e);
                throw;
            }
            return true;
        }
    }
}<|MERGE_RESOLUTION|>--- conflicted
+++ resolved
@@ -1,8 +1,7 @@
-﻿using System;
+using System;
 using System.Collections.Generic;
 using System.IO;
 using System.Linq;
-using MvcMiniProfiler;
 using Ninject;
 using NLog;
 using NzbDrone.Core.Helpers;
@@ -206,24 +205,12 @@
 
         public virtual Tuple<int, int> GetEpisodeFilesCount(int seriesId)
         {
-<<<<<<< HEAD
-            using (MiniProfiler.Current.Step("GetEpisodeFilesCount:" + seriesId))
-            {
-                var allEpisodes = _episodeProvider.GetEpisodeBySeries(seriesId);
-
-                var episodeTotal = allEpisodes.Where(e => !e.Ignored && e.AirDate <= DateTime.Today && e.AirDate.Year > 1900).ToList();
-                var avilableEpisodes = episodeTotal.Where(e => e.EpisodeFileId > 0).ToList();
-
-                return new Tuple<int, int>(avilableEpisodes.Count, episodeTotal.Count);
-            }
-=======
             var allEpisodes = _episodeProvider.GetEpisodeBySeries(seriesId).ToList();
 
             var episodeTotal = allEpisodes.Where(e => !e.Ignored && e.AirDate <= DateTime.Today && e.AirDate.Year > 1900).ToList();
             var avilableEpisodes = episodeTotal.Where(e => e.EpisodeFileId > 0).ToList();
 
             return new Tuple<int, int>(avilableEpisodes.Count, episodeTotal.Count);
->>>>>>> 93340f7d
         }
 
         private List<string> GetMediaFileList(string path)
