﻿// ReSharper disable RedundantUsingDirective
using System;
using FluentAssertions;
using NUnit.Framework;
using NzbDrone.Core.Model;
using NzbDrone.Core.Repository.Quality;
using NzbDrone.Core.Test.Framework;

namespace NzbDrone.Core.Test
{
    [TestFixture]
    // ReSharper disable InconsistentNaming
    public class ParserTest : TestBase
    {
        /*Fucked-up hall of shame,
         * WWE.Wrestlemania.27.PPV.HDTV.XviD-KYR
         * The.Kennedys.Part.2.DSR.XviD-SYS
         * Unreported.World.Chinas.Lost.Sons.WS.PDTV.XviD-FTP
         * [TestCase("Big Time Rush 1x01 to 10 480i DD2 0 Sianto", "Big Time Rush", 1, new[] { 1, 2, 3, 4, 5, 6, 7, 8, 9, 10 }, 10)]
         * [TestCase("Desparate Housewives - S07E22 - 7x23 - And Lots of Security.. [HDTV].mkv", "Desparate Housewives", 7, new[] { 22, 23 }, 2)]
         * [TestCase("S07E22 - 7x23 - And Lots of Security.. [HDTV].mkv", "", 7, new[] { 22, 23 }, 2)]
         */

        [TestCase("Sonny.With.a.Chance.S02E15", "Sonny.With.a.Chance", 2, 15)]
        [TestCase("Two.and.a.Half.Me.103.720p.HDTV.X264-DIMENSION", "Two.and.a.Half.Me", 1, 3)]
        [TestCase("Two.and.a.Half.Me.113.720p.HDTV.X264-DIMENSION", "Two.and.a.Half.Me", 1, 13)]
        [TestCase("Two.and.a.Half.Me.1013.720p.HDTV.X264-DIMENSION", "Two.and.a.Half.Me", 10, 13)]
        [TestCase("Chuck.4x05.HDTV.XviD-LOL", "Chuck", 4, 5)]
        [TestCase("The.Girls.Next.Door.S03E06.DVDRip.XviD-WiDE", "The.Girls.Next.Door", 3, 6)]
        [TestCase("Degrassi.S10E27.WS.DSR.XviD-2HD", "Degrassi", 10, 27)]
        [TestCase("Parenthood.2010.S02E14.HDTV.XviD-LOL", "Parenthood 2010", 2, 14)]
        [TestCase("Hawaii Five 0 S01E19 720p WEB DL DD5 1 H 264 NT", "Hawaii Five", 1, 19)]
        [TestCase("The Event S01E14 A Message Back 720p WEB DL DD5 1 H264 SURFER", "The Event", 1, 14)]
        [TestCase("Adam Hills In Gordon St Tonight S01E07 WS PDTV XviD FUtV", "Adam Hills In Gordon St Tonight", 1, 7)]
        [TestCase("Adam Hills In Gordon St Tonight S01E07 WS PDTV XviD FUtV", "Adam Hills In Gordon St Tonight", 1, 7)]
        [TestCase("Adventure.Inc.S03E19.DVDRip.XviD-OSiTV", "Adventure.Inc", 3, 19)]
        [TestCase("S03E09 WS PDTV XviD FUtV", "", 3, 9)]
        [TestCase("5x10 WS PDTV XviD FUtV", "", 5, 10)]
        [TestCase("Castle.2009.S01E14.HDTV.XviD-LOL", "Castle 2009", 1, 14)]
        [TestCase("Pride.and.Prejudice.1995.S03E20.HDTV.XviD-LOL", "Pride and Prejudice 1995", 3, 20)]
        [TestCase("The.Office.S03E115.DVDRip.XviD-OSiTV", "The.Office", 3, 115)]
        [TestCase(@"Parks and Recreation - S02E21 - 94 Meetings - 720p TV.mkv", "Parks and Recreation", 2, 21)]
        [TestCase(@"24-7 Penguins-Capitals- Road to the NHL Winter Classic - S01E03 - Episode 3.mkv", "24-7 Penguins-Capitals- Road to the NHL Winter Classic", 1, 3)]
        [TestCase("Adventure.Inc.S03E19.DVDRip.\"XviD\"-OSiTV", "Adventure.Inc", 3, 19)]
        [TestCase("Hawaii Five-0 (2010) - 1x05 - Nalowale (Forgotten/Missing)", "Hawaii Five-0 (2010)", 1, 5)]
        [TestCase("Hawaii Five-0 (2010) - 1x05 - Title", "Hawaii Five-0 (2010)", 1, 5)]
        [TestCase("House - S06E13 - 5 to 9 [DVD]", "House", 6, 13)]
        [TestCase("The Mentalist - S02E21 - 18-5-4", "The Mentalist", 2, 21)]
        [TestCase("Breaking.In.S01E07.21.0.Jump.Street.720p.WEB-DL.DD5.1.h.264-KiNGS", "Breaking In", 1, 7)]
        [TestCase("CSI525", "CSI", 5, 25)]
        [TestCase("King of the Hill - 10x12 - 24 Hour Propane People [SDTV]", "King of the Hill", 10, 12)]
        public void ParseTitle_single(string postTitle, string title, int seasonNumber, int episodeNumber)
        {
            var result = Parser.ParseTitle(postTitle);
            result.SeasonNumber.Should().Be(seasonNumber);
            result.EpisodeNumbers[0].Should().Be(episodeNumber);
            result.CleanTitle.Should().Be(Parser.NormalizeTitle(title));
            result.EpisodeNumbers.Count.Should().Be(1);
        }

        [Test]
        [TestCase(@"z:\tv shows\battlestar galactica (2003)\Season 3\S03E05 - Collaborators.mkv", 3, 5)]
        [TestCase(@"z:\tv shows\modern marvels\Season 16\S16E03 - The Potato.mkv", 16, 3)]
        [TestCase(@"z:\tv shows\robot chicken\Specials\S00E16 - Dear Consumer - SD TV.avi", 0, 16)]
        [TestCase(@"D:\shares\TV Shows\Parks And Recreation\Season 2\S02E21 - 94 Meetings - 720p TV.mkv", 2, 21)]
        [TestCase(@"D:\shares\TV Shows\Battlestar Galactica (2003)\Season 2\S02E21.avi", 2, 21)]
        [TestCase("C:/Test/TV/Chuck.4x05.HDTV.XviD-LOL", 4, 5)]
        [TestCase(@"P:\TV Shows\House\Season 6\S06E13 - 5 to 9 - 720p BluRay.mkv", 6, 13)]
        [TestCase(@"S:\TV Drop\House - 10x11 - Title [SDTV]\1011 - Title.avi", 10, 11)]
<<<<<<< HEAD
        [TestCase(@"S:\TV Drop\King of the Hill - 10x12 - 24 Hour Propane People [SDTV]\1012 - 24 Hour Propane People.avi", 10, 12)]
=======
        [TestCase(@"S:\TV Drop\_ParseError_King of the Hill - 10x12 - 24 Hour Propane People [SDTV]\1012 - 24 Hour Propane People.avi", 10, 12)]
>>>>>>> c1116d0f
        public void PathParse_tests(string path, int season, int episode)
        {
            var result = Parser.ParsePath(path);
            result.EpisodeNumbers.Should().HaveCount(1);
            result.SeasonNumber.Should().Be(season);
            result.EpisodeNumbers[0].Should().Be(episode);
        }

        [TestCase("WEEDS.S03E01-06.DUAL.BDRip.XviD.AC3.-HELLYWOOD", QualityTypes.DVD)]
        [TestCase("WEEDS.S03E01-06.DUAL.BDRip.X-viD.AC3.-HELLYWOOD", QualityTypes.DVD)]
        [TestCase("WEEDS.S03E01-06.DUAL.BDRip.AC3.-HELLYWOOD", QualityTypes.DVD)]
        [TestCase("Two.and.a.Half.Men.S08E05.720p.HDTV.X264-DIMENSION", QualityTypes.HDTV)]
        [TestCase("this has no extention or periods HDTV", QualityTypes.SDTV)]
        [TestCase("Chuck.S04E05.HDTV.XviD-LOL", QualityTypes.SDTV)]
        [TestCase("The.Girls.Next.Door.S03E06.DVDRip.XviD-WiDE", QualityTypes.DVD)]
        [TestCase("The.Girls.Next.Door.S03E06.DVD.Rip.XviD-WiDE", QualityTypes.DVD)]
        [TestCase("The.Girls.Next.Door.S03E06.HDTV-WiDE", QualityTypes.SDTV)]
        [TestCase("Degrassi.S10E27.WS.DSR.XviD-2HD", QualityTypes.SDTV)]
        [TestCase("Sonny.With.a.Chance.S02E15.720p.WEB-DL.DD5.1.H.264-SURFER", QualityTypes.WEBDL)]
        [TestCase("Sonny.With.a.Chance.S02E15.720p", QualityTypes.HDTV)]
        [TestCase("Sonny.With.a.Chance.S02E15.mkv", QualityTypes.HDTV)]
        [TestCase("Sonny.With.a.Chance.S02E15.avi", QualityTypes.SDTV)]
        [TestCase("Sonny.With.a.Chance.S02E15.xvid", QualityTypes.SDTV)]
        [TestCase("Sonny.With.a.Chance.S02E15.divx", QualityTypes.SDTV)]
        [TestCase("Sonny.With.a.Chance.S02E15", QualityTypes.Unknown)]
        [TestCase("Chuck - S01E04 - So Old - Playdate - 720p TV.mkv", QualityTypes.HDTV)]
        [TestCase("Chuck - S22E03 - MoneyBART - HD TV.mkv", QualityTypes.HDTV)]
        [TestCase("Chuck - S01E03 - Come Fly With Me - 720p BluRay.mkv", QualityTypes.Bluray720p)]
        [TestCase("Chuck - S01E03 - Come Fly With Me - 1080p BluRay.mkv", QualityTypes.Bluray1080p)]
        [TestCase("Chuck - S11E06 - D-Yikes! - 720p WEB-DL.mkv", QualityTypes.WEBDL)]
        [TestCase("WEEDS.S03E01-06.DUAL.BDRip.XviD.AC3.-HELLYWOOD.avi", QualityTypes.DVD)]
        [TestCase("WEEDS.S03E01-06.DUAL.BDRip.XviD.AC3.-HELLYWOOD.avi", QualityTypes.DVD)]
        [TestCase("Law & Order: Special Victims Unit - 11x11 - Quickie", QualityTypes.Unknown)]
        [TestCase("(<a href=\"http://www.newzbin.com/browse/post/6076286/nzb/\">NZB</a>)", QualityTypes.Unknown)]
        [TestCase("S07E23 - [HDTV].mkv ", QualityTypes.HDTV)]
        [TestCase("S07E23 - [WEBDL].mkv ", QualityTypes.WEBDL)]
        [TestCase("S07E23.mkv ", QualityTypes.HDTV)]
        [TestCase("S07E23 .avi ", QualityTypes.SDTV)]
        [TestCase("WEEDS.S03E01-06.DUAL.XviD.Bluray.AC3.-HELLYWOOD.avi", QualityTypes.DVD)]
        [TestCase("WEEDS.S03E01-06.DUAL.Bluray.AC3.-HELLYWOOD.avi", QualityTypes.Bluray720p)]
        [TestCase("The Voice S01E11 The Finals 1080i HDTV DD5.1 MPEG2-TrollHD", QualityTypes.Unknown)]
        public void quality_parse(string postTitle, object quality)
        {
            var result = Parser.ParseQuality(postTitle);
            result.QualityType.Should().Be(quality);
        }

        [Test]
        public void parsing_our_own_quality_enum()
        {
            var qualityEnums = Enum.GetValues(typeof(QualityTypes));


            foreach (var qualityEnum in qualityEnums)
            {
                if (qualityEnum.ToString() == QualityTypes.Unknown.ToString()) continue;

                var extention = "mkv";

                if (qualityEnum.ToString() == QualityTypes.SDTV.ToString() || qualityEnum.ToString() == QualityTypes.DVD.ToString())
                {
                    extention = "avi";
                }

                var fileName = String.Format("My series S01E01 [{0}].{1}", qualityEnum, extention);
                var result = Parser.ParseQuality(fileName);
                result.QualityType.Should().Be(qualityEnum);
            }
        }

        [Timeout(1000)]
        [TestCase("WEEDS.S03E01-06.DUAL.BDRip.XviD.AC3.-HELLYWOOD", "WEEDS", 3, new[] { 1, 2, 3, 4, 5, 6 }, 6)]
        [TestCase("Two.and.a.Half.Men.103.104.720p.HDTV.X264-DIMENSION", "Two.and.a.Half.Men", 1, new[] { 3, 4 }, 2)]
        [TestCase("Weeds.S03E01.S03E02.720p.HDTV.X264-DIMENSION", "Weeds", 3, new[] { 1, 2 }, 2)]
        [TestCase("The Borgias S01e01 e02 ShoHD On Demand 1080i DD5 1 ALANiS", "The Borgias", 1, new[] { 1, 2 }, 2)]
        [TestCase("White.Collar.2x04.2x05.720p.BluRay-FUTV", "White.Collar", 2, new[] { 4, 5 }, 2)]
        [TestCase("Desperate.Housewives.S07E22E23.720p.HDTV.X264-DIMENSION", "Desperate.Housewives", 7, new[] { 22, 23 }, 2)]
        [TestCase("Desparate Housewives - S07E22 - S07E23 - And Lots of Security.. [HDTV].mkv", "Desparate Housewives", 7, new[] { 22, 23 }, 2)]
        [TestCase("S03E01.S03E02.720p.HDTV.X264-DIMENSION", "", 3, new[] { 1, 2 }, 2)]
        [TestCase("Desparate Housewives - S07E22 - 7x23 - And Lots of Security.. [HDTV].mkv", "Desparate Housewives", 7, new[] { 22, 23 }, 2)]
        [TestCase("S07E22 - 7x23 - And Lots of Security.. [HDTV].mkv", "", 7, new[] { 22, 23 }, 2)]
        public void TitleParse_multi(string postTitle, string title, int season, int[] episodes, int count)
        {
            var result = Parser.ParseTitle(postTitle);
            result.SeasonNumber.Should().Be(season);
            result.EpisodeNumbers.Should().HaveSameCount(episodes);
            result.EpisodeNumbers.Should().BeEquivalentTo(result.EpisodeNumbers);
            result.CleanTitle.Should().Be(Parser.NormalizeTitle(title));
            result.EpisodeNumbers.Count.Should().Be(count);
        }


        [TestCase("Conan 2011 04 18 Emma Roberts HDTV XviD BFF", "Conan", 2011, 04, 18)]
        [TestCase("The Tonight Show With Jay Leno 2011 04 15 1080i HDTV DD5 1 MPEG2 TrollHD", "The Tonight Show With Jay Leno", 2011, 04, 15)]
        [TestCase("The.Daily.Show.2010.10.11.Johnny.Knoxville.iTouch-MW", "The.Daily.Show", 2010, 10, 11)]
        [TestCase("The Daily Show - 2011-04-12 - Gov. Deval Patrick", "The.Daily.Show", 2011, 04, 12)]
        [TestCase("2011.01.10 - Denis Leary - HD TV.mkv", "", 2011, 1, 10)]
        [TestCase("2011.03.13 - Denis Leary - HD TV.mkv", "", 2011, 3, 13)]
        [TestCase("The Tonight Show with Jay Leno - 2011-06-16 - Larry David, \"Bachelorette\" Ashley Hebert, Pitbull with Ne-Yo", "The Tonight Show with Jay Leno", 2011, 6, 16)]
        public void episode_daily_parse(string postTitle, string title, int year, int month, int day)
        {
            var result = Parser.ParseTitle(postTitle);
            var airDate = new DateTime(year, month, day);
            result.CleanTitle.Should().Be(Parser.NormalizeTitle(title));
            result.AirDate.Should().Be(airDate);
            Assert.IsNull(result.EpisodeNumbers);
        }


        [TestCase("30.Rock.Season.04.HDTV.XviD-DIMENSION", "30.Rock", 4)]
        [TestCase("Parks.and.Recreation.S02.720p.x264-DIMENSION", "Parks.and.Recreation", 2)]
        [TestCase("The.Office.US.S03.720p.x264-DIMENSION", "The.Office.US", 3)]
        public void full_season_release_parse(string postTitle, string title, int season)
        {
            var result = Parser.ParseTitle(postTitle);
            result.SeasonNumber.Should().Be(season);
            result.CleanTitle.Should().Be(Parser.NormalizeTitle(title));
            result.EpisodeNumbers.Count.Should().Be(0);
        }

        [TestCase("Conan", "conan")]
        [TestCase("The Tonight Show With Jay Leno", "tonightshowwithjayleno")]
        [TestCase("The.Daily.Show", "dailyshow")]
        [TestCase("Castle (2009)", "castle2009")]
        [TestCase("Parenthood.2010", "parenthood2010")]
        public void series_name_normalize(string parsedSeriesName, string seriesName)
        {
            var result = Parser.NormalizeTitle(parsedSeriesName);
            result.Should().Be(seriesName);
        }

        [TestCase(@"c:\test\", @"c:\test")]
        [TestCase(@"c:\\test\\", @"c:\test")]
        [TestCase(@"C:\\Test\\", @"C:\Test")]
        [TestCase(@"C:\\Test\\Test\", @"C:\Test\Test")]
        [TestCase(@"\\Testserver\Test\", @"\\Testserver\Test")]
        public void Normalize_Path(string dirty, string clean)
        {
            var result = Parser.NormalizePath(dirty);
            result.Should().Be(clean);
        }

        [TestCase("CaPitAl", "capital")]
        [TestCase("peri.od", "period")]
        [TestCase("this.^&%^**$%@#$!That", "thisthat")]
        [TestCase("test/test", "testtest")]
        [TestCase("90210", "90210")]
        [TestCase("24", "24")]
        public void Normalize_Title(string dirty, string clean)
        {
            var result = Parser.NormalizeTitle(dirty);
            result.Should().Be(clean);
        }


        [TestCase("the")]
        [TestCase("and")]
        [TestCase("or")]
        [TestCase("a")]
        [TestCase("an")]
        [TestCase("of")]
        public void Normalize_removed_common_words(string word)
        {
            var dirtyFormat = new[]
                            {
                                "word.{0}.word",
                                "word {0} word",
                                "word-{0}-word",
                                "{0}.word.word",
                                "{0}-word-word",
                                "{0} word word",
                                "word.word.{0}",
                                "word-word-{0}",
                                "word-word {0}",
                            };

            foreach (var s in dirtyFormat)
            {
                var dirty = String.Format(s, word);
                Parser.NormalizeTitle(dirty).Should().Be("wordword");
            }

        }

        [TestCase("the")]
        [TestCase("and")]
        [TestCase("or")]
        [TestCase("a")]
        [TestCase("an")]
        [TestCase("of")]
        public void Normalize_not_removed_common_words_in_the_middle(string word)
        {
            var dirtyFormat = new[]
                            {
                                "word.{0}word",
                                "word {0}word",
                                "word-{0}word",
                                "word{0}.word",
                                "word{0}-word",
                                "word{0}-word",
                            };

            foreach (var s in dirtyFormat)
            {
                var dirty = String.Format(s, word);
                Parser.NormalizeTitle(dirty).Should().Be(("word" + word.ToLower() + "word"));
            }

        }

        [TestCase("Chuck - 4x05 - Title", "Chuck")]
        [TestCase("Law & Order - 4x05 - Title", "laworder")]
        [TestCase("This Isn't a Valid Post", "")]
        public void parse_series_name(string postTitle, string title)
        {
            var result = Parser.ParseSeriesName(postTitle);
            result.Should().Be(Parser.NormalizeTitle(title));
        }


        [TestCase("Castle.2009.S01E14.English.HDTV.XviD-LOL", LanguageType.English)]
        [TestCase("Castle.2009.S01E14.French.HDTV.XviD-LOL", LanguageType.French)]
        [TestCase("Castle.2009.S01E14.Spanish.HDTV.XviD-LOL", LanguageType.Spanish)]
        [TestCase("Castle.2009.S01E14.German.HDTV.XviD-LOL", LanguageType.German)]
        [TestCase("Castle.2009.S01E14.Germany.HDTV.XviD-LOL", LanguageType.English)]
        [TestCase("Castle.2009.S01E14.Italian.HDTV.XviD-LOL", LanguageType.Italian)]
        [TestCase("Castle.2009.S01E14.Danish.HDTV.XviD-LOL", LanguageType.Danish)]
        [TestCase("Castle.2009.S01E14.Dutch.HDTV.XviD-LOL", LanguageType.Dutch)]
        [TestCase("Castle.2009.S01E14.Japanese.HDTV.XviD-LOL", LanguageType.Japanese)]
        [TestCase("Castle.2009.S01E14.Cantonese.HDTV.XviD-LOL", LanguageType.Cantonese)]
        [TestCase("Castle.2009.S01E14.Mandarin.HDTV.XviD-LOL", LanguageType.Mandarin)]
        [TestCase("Castle.2009.S01E14.Korean.HDTV.XviD-LOL", LanguageType.Korean)]
        [TestCase("Castle.2009.S01E14.Russian.HDTV.XviD-LOL", LanguageType.Russian)]
        [TestCase("Castle.2009.S01E14.Polish.HDTV.XviD-LOL", LanguageType.Polish)]
        [TestCase("Castle.2009.S01E14.Vietnamese.HDTV.XviD-LOL", LanguageType.Vietnamese)]
        [TestCase("Castle.2009.S01E14.Swedish.HDTV.XviD-LOL", LanguageType.Swedish)]
        [TestCase("Castle.2009.S01E14.Norwegian.HDTV.XviD-LOL", LanguageType.Norwegian)]
        [TestCase("Castle.2009.S01E14.Finnish.HDTV.XviD-LOL", LanguageType.Finnish)]
        [TestCase("Castle.2009.S01E14.Turkish.HDTV.XviD-LOL", LanguageType.Turkish)]
        [TestCase("Castle.2009.S01E14.Portuguese.HDTV.XviD-LOL", LanguageType.Portuguese)]
        [TestCase("Castle.2009.S01E14.HDTV.XviD-LOL", LanguageType.English)]
        public void parse_language(string postTitle, LanguageType language)
        {
            var result = Parser.ParseLanguage(postTitle);
            result.Should().Be(language);
        }
        [Test]
        [ExpectedException(typeof(ArgumentException), ExpectedMessage = "Path can not be null or empty")]
        public void normalize_path_exception_empty()
        {
            Parser.NormalizePath("");
        }

        [Test]
        [ExpectedException(typeof(ArgumentException), ExpectedMessage = "Path can not be null or empty")]
        public void normalize_path_exception_null()
        {
            Parser.NormalizePath(null);
        }

        [TestCase("Hawaii Five 0 S01 720p WEB DL DD5 1 H 264 NT", "Hawaii Five", 1)]
        [TestCase("30 Rock S03 WS PDTV XviD FUtV", "30 Rock", 3)]
        [TestCase("The Office Season 4 WS PDTV XviD FUtV", "The Office", 4)]
        [TestCase("Eureka Season 1 720p WEB DL DD 5 1 h264 TjHD", "Eureka", 1)]
        [TestCase("The Office Season4 WS PDTV XviD FUtV", "The Office", 4)]
        [TestCase("Eureka S 01 720p WEB DL DD 5 1 h264 TjHD", "Eureka", 1)]
        [TestCase("Doctor Who Confidential   Season 3", "Doctor Who Confidential", 3)]
        public void parse_season_info(string postTitle, string seriesName, int seasonNumber)
        {
            var result = Parser.ParseTitle(postTitle);

            result.CleanTitle.Should().Be(Parser.NormalizeTitle(seriesName));
            result.SeasonNumber.Should().Be(seasonNumber);
            result.FullSeason.Should().BeTrue();
        }

        [TestCase("5.64 GB", 6055903887)]
        [TestCase("5.54 GiB", 5948529705)]
        [TestCase("398.62 MiB", 417983365)]
        [TestCase("7,162.1MB", 7510006170)]
        [TestCase("162.1MB", 169974170)]
        [TestCase("398.62 MB", 417983365)]
        public void parse_size(string sizeString, long expectedSize)
        {
            var result = Parser.GetReportSize(sizeString);

            result.Should().Be(expectedSize);
        }

        [TestCase("Acropolis Now S05 EXTRAS DVDRip XviD RUNNER")]
        [TestCase("Punky Brewster S01 EXTRAS DVDRip XviD RUNNER")]
        [TestCase("Instant Star S03 EXTRAS DVDRip XviD OSiTV")]
        public void parse_season_extras(string postTitle)
        {
            var result = Parser.ParseTitle(postTitle);

            result.Should().BeNull();
        }

        [TestCase("Lie.to.Me.S03.SUBPACK.DVDRip.XviD-REWARD")]
        [TestCase("The.Middle.S02.SUBPACK.DVDRip.XviD-REWARD")]
        [TestCase("CSI.S11.SUBPACK.DVDRip.XviD-REWARD")]
        public void parse_season_subpack(string postTitle)
        {
            var result = Parser.ParseTitle(postTitle);

            result.Should().BeNull();
        }
    }
}<|MERGE_RESOLUTION|>--- conflicted
+++ resolved
@@ -67,11 +67,7 @@
         [TestCase("C:/Test/TV/Chuck.4x05.HDTV.XviD-LOL", 4, 5)]
         [TestCase(@"P:\TV Shows\House\Season 6\S06E13 - 5 to 9 - 720p BluRay.mkv", 6, 13)]
         [TestCase(@"S:\TV Drop\House - 10x11 - Title [SDTV]\1011 - Title.avi", 10, 11)]
-<<<<<<< HEAD
         [TestCase(@"S:\TV Drop\King of the Hill - 10x12 - 24 Hour Propane People [SDTV]\1012 - 24 Hour Propane People.avi", 10, 12)]
-=======
-        [TestCase(@"S:\TV Drop\_ParseError_King of the Hill - 10x12 - 24 Hour Propane People [SDTV]\1012 - 24 Hour Propane People.avi", 10, 12)]
->>>>>>> c1116d0f
         public void PathParse_tests(string path, int season, int episode)
         {
             var result = Parser.ParsePath(path);
