--- conflicted
+++ resolved
@@ -5,11 +5,8 @@
 using System.Xml.XPath;
 using NLog;
 using NLog.Config;
-<<<<<<< HEAD
+using Ninject;
 using NzbDrone.Model;
-=======
-using Ninject;
->>>>>>> be651660
 
 namespace NzbDrone.Providers
 {
@@ -69,14 +66,11 @@
             get { return Path.Combine(_enviromentProvider.ApplicationPath, "NzbDrone.Web\\log.config"); }
         }
 
-<<<<<<< HEAD
         public virtual AuthenticationType AuthenticationType
         {
             get { return (AuthenticationType)GetValueInt("AuthenticationType", 0); }
             set { SetValue("AuthenticationType", (int)value); }
         }
-=======
->>>>>>> be651660
 
         public virtual void ConfigureNlog()
         {
@@ -139,11 +133,7 @@
             }
         }
 
-<<<<<<< HEAD
-        public virtual string GetValue(string key, object defaultValue, string parent = null)
-=======
-        private void WriteDefaultConfig()
->>>>>>> be651660
+        private string GetValue(string key, object defaultValue, string parent = null)
         {
             var xDoc = XDocument.Load(ConfigFile);
             var config = xDoc.Descendants("Config").Single();
